[package]
name = "indicatif"
description = "A progress bar and cli reporting library for Rust"
version = "0.11.0"
keywords = ["cli", "progress", "pb", "colors", "progressbar"]
authors = ["Armin Ronacher <armin.ronacher@active-4.com>"]
license = "MIT"
repository = "https://github.com/mitsuhiko/indicatif"
documentation = "https://docs.rs/indicatif"
readme = "README.md"
exclude = ["screenshots/*"]

[dependencies]
parking_lot = "0"
regex = "1"
lazy_static = "1"
<<<<<<< HEAD
number_prefix = "0.3"
console = ">=0.7.1, <1.0.0"
=======
number_prefix = "0.2"
console = ">=0.7.5, <1.0.0"
>>>>>>> b62de96b

[dev-dependencies]
rand = "0"
futures = "0.1"
tokio-core = "0.1"<|MERGE_RESOLUTION|>--- conflicted
+++ resolved
@@ -14,13 +14,8 @@
 parking_lot = "0"
 regex = "1"
 lazy_static = "1"
-<<<<<<< HEAD
 number_prefix = "0.3"
-console = ">=0.7.1, <1.0.0"
-=======
-number_prefix = "0.2"
 console = ">=0.7.5, <1.0.0"
->>>>>>> b62de96b
 
 [dev-dependencies]
 rand = "0"
