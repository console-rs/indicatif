use std::io;
use std::sync::{Arc, RwLock, RwLockWriteGuard};
use std::thread::panicking;
use std::time::Duration;
#[cfg(not(target_arch = "wasm32"))]
use std::time::Instant;

use console::Term;
#[cfg(target_arch = "wasm32")]
use instant::Instant;

use crate::multi::{MultiProgressAlignment, MultiState};
use crate::TermLike;

/// Target for draw operations
///
/// This tells a progress bar or a multi progress object where to paint to.
/// The draw target is a stateful wrapper over a drawing destination and
/// internally optimizes how often the state is painted to the output
/// device.
#[derive(Debug)]
pub struct ProgressDrawTarget {
    kind: TargetKind,
}

impl ProgressDrawTarget {
    /// Draw to a buffered stdout terminal at a max of 20 times a second.
    ///
    /// For more information see [`ProgressDrawTarget::term`].
    pub fn stdout() -> Self {
        Self::term(Term::buffered_stdout(), 20)
    }

    /// Draw to a buffered stderr terminal at a max of 20 times a second.
    ///
    /// This is the default draw target for progress bars.  For more
    /// information see [`ProgressDrawTarget::term`].
    pub fn stderr() -> Self {
        Self::term(Term::buffered_stderr(), 20)
    }

    /// Draw to a buffered stdout terminal at a max of `refresh_rate` times a second.
    ///
    /// For more information see [`ProgressDrawTarget::term`].
    pub fn stdout_with_hz(refresh_rate: u8) -> Self {
        Self::term(Term::buffered_stdout(), refresh_rate)
    }

    /// Draw to a buffered stderr terminal at a max of `refresh_rate` times a second.
    ///
    /// For more information see [`ProgressDrawTarget::term`].
    pub fn stderr_with_hz(refresh_rate: u8) -> Self {
        Self::term(Term::buffered_stderr(), refresh_rate)
    }

    pub(crate) fn new_remote(state: Arc<RwLock<MultiState>>, idx: usize) -> Self {
        Self {
            kind: TargetKind::Multi { state, idx },
        }
    }

    /// Draw to a terminal, with a specific refresh rate.
    ///
    /// Progress bars are by default drawn to terminals however if the
    /// terminal is not user attended the entire progress bar will be
    /// hidden.  This is done so that piping to a file will not produce
    /// useless escape codes in that file.
    ///
    /// Will panic if refresh_rate is `0`.
    pub fn term(term: Term, refresh_rate: u8) -> Self {
        Self {
            kind: TargetKind::Term {
                term,
                last_line_count: 0,
                rate_limiter: RateLimiter::new(refresh_rate),
                draw_state: DrawState::default(),
            },
        }
    }

    /// Draw to a boxed object that implements the [`TermLike`] trait.
    pub fn term_like(term_like: Box<dyn TermLike>) -> Self {
        Self {
            kind: TargetKind::TermLike {
                inner: term_like,
                last_line_count: 0,
                rate_limiter: None,
                draw_state: DrawState::default(),
            },
        }
    }

    /// Draw to a boxed object that implements the [`TermLike`] trait,
    /// with a specific refresh rate.
    pub fn term_like_with_hz(term_like: Box<dyn TermLike>, refresh_rate: u8) -> Self {
        Self {
            kind: TargetKind::TermLike {
                inner: term_like,
                last_line_count: 0,
                rate_limiter: Option::from(RateLimiter::new(refresh_rate)),
                draw_state: DrawState::default(),
            },
        }
    }

    /// A hidden draw target.
    ///
    /// This forces a progress bar to be not rendered at all.
    pub fn hidden() -> Self {
        Self {
            kind: TargetKind::Hidden,
        }
    }

    /// Returns true if the draw target is hidden.
    ///
    /// This is internally used in progress bars to figure out if overhead
    /// from drawing can be prevented.
    pub fn is_hidden(&self) -> bool {
        match self.kind {
            TargetKind::Hidden => true,
            TargetKind::Term { ref term, .. } => !term.is_term(),
            TargetKind::Multi { ref state, .. } => state.read().unwrap().is_hidden(),
            _ => false,
        }
    }

    /// Returns the current width of the draw target.
    pub(crate) fn width(&self) -> u16 {
        match self.kind {
            TargetKind::Term { ref term, .. } => term.size().1,
            TargetKind::Multi { ref state, .. } => state.read().unwrap().width(),
            TargetKind::Hidden => 0,
            TargetKind::TermLike { ref inner, .. } => inner.width(),
        }
    }

    /// Notifies the backing `MultiProgress` (if applicable) that the associated progress bar should
    /// be marked a zombie.
    pub(crate) fn mark_zombie(&self) {
        if let TargetKind::Multi { idx, state } = &self.kind {
            state.write().unwrap().mark_zombie(*idx);
        }
    }

    /// Apply the given draw state (draws it).
    pub(crate) fn drawable(&mut self, force_draw: bool, now: Instant) -> Option<Drawable<'_>> {
        match &mut self.kind {
            TargetKind::Term {
                term,
                last_line_count,
                rate_limiter,
                draw_state,
            } => {
                if !term.is_term() {
                    return None;
                }

                match force_draw || rate_limiter.allow(now) {
                    true => Some(Drawable::Term {
                        term,
                        last_line_count,
                        draw_state,
                    }),
                    false => None, // rate limited
                }
            }
            TargetKind::Multi { idx, state, .. } => {
                let state = state.write().unwrap();
                Some(Drawable::Multi {
                    idx: *idx,
                    state,
                    force_draw,
                    now,
                })
            }
            TargetKind::TermLike {
                inner,
                last_line_count,
                rate_limiter,
                draw_state,
            } => match force_draw || rate_limiter.as_mut().map_or(true, |r| r.allow(now)) {
                true => Some(Drawable::TermLike {
                    term_like: &**inner,
                    last_line_count,
                    draw_state,
                }),
                false => None, // rate limited
            },
            // Hidden, finished, or no need to refresh yet
            _ => None,
        }
    }

    /// Properly disconnects from the draw target
    pub(crate) fn disconnect(&self, now: Instant) {
        match self.kind {
            TargetKind::Term { .. } => {}
            TargetKind::Multi { idx, ref state, .. } => {
                let state = state.write().unwrap();
                let _ = Drawable::Multi {
                    state,
                    idx,
                    force_draw: true,
                    now,
                }
                .clear();
            }
            TargetKind::Hidden => {}
            TargetKind::TermLike { .. } => {}
        };
    }

    pub(crate) fn remote(&self) -> Option<(&Arc<RwLock<MultiState>>, usize)> {
        match &self.kind {
            TargetKind::Multi { state, idx } => Some((state, *idx)),
            _ => None,
        }
    }

    pub(crate) fn adjust_last_line_count(&mut self, adjust: LineAdjust) {
        self.kind.adjust_last_line_count(adjust);
    }
}

#[derive(Debug)]
enum TargetKind {
    Term {
        term: Term,
        last_line_count: usize,
        rate_limiter: RateLimiter,
        draw_state: DrawState,
    },
    Multi {
        state: Arc<RwLock<MultiState>>,
        idx: usize,
    },
    Hidden,
    TermLike {
        inner: Box<dyn TermLike>,
        last_line_count: usize,
        rate_limiter: Option<RateLimiter>,
        draw_state: DrawState,
    },
}

impl TargetKind {
    /// Adjust `last_line_count` such that the next draw operation keeps/clears additional lines
    fn adjust_last_line_count(&mut self, adjust: LineAdjust) {
        let last_line_count: &mut usize = match self {
            Self::Term {
                last_line_count, ..
            } => last_line_count,
            Self::TermLike {
                last_line_count, ..
            } => last_line_count,
            _ => return,
        };

        match adjust {
            LineAdjust::Clear(count) => *last_line_count = last_line_count.saturating_add(count),
            LineAdjust::Keep(count) => *last_line_count = last_line_count.saturating_sub(count),
        }
    }
}

pub(crate) enum Drawable<'a> {
    Term {
        term: &'a Term,
        last_line_count: &'a mut usize,
        draw_state: &'a mut DrawState,
    },
    Multi {
        state: RwLockWriteGuard<'a, MultiState>,
        idx: usize,
        force_draw: bool,
        now: Instant,
    },
    TermLike {
        term_like: &'a dyn TermLike,
        last_line_count: &'a mut usize,
        draw_state: &'a mut DrawState,
    },
}

impl<'a> Drawable<'a> {
    /// Adjust `last_line_count` such that the next draw operation keeps/clears additional lines
    pub(crate) fn adjust_last_line_count(&mut self, adjust: LineAdjust) {
        let last_line_count: &mut usize = match self {
            Drawable::Term {
                last_line_count, ..
            } => last_line_count,
            Drawable::TermLike {
                last_line_count, ..
            } => last_line_count,
            _ => return,
        };

        match adjust {
            LineAdjust::Clear(count) => *last_line_count = last_line_count.saturating_add(count),
            LineAdjust::Keep(count) => *last_line_count = last_line_count.saturating_sub(count),
        }
    }

    pub(crate) fn state(&mut self) -> DrawStateWrapper<'_> {
        let mut state = match self {
            Drawable::Term { draw_state, .. } => DrawStateWrapper::for_term(draw_state),
            Drawable::Multi { state, idx, .. } => state.draw_state(*idx),
            Drawable::TermLike { draw_state, .. } => DrawStateWrapper::for_term(draw_state),
        };

        state.reset();
        state
    }

    pub(crate) fn clear(mut self) -> io::Result<()> {
        let state = self.state();
        drop(state);
        self.draw()
    }

    pub(crate) fn draw(self) -> io::Result<()> {
        match self {
            Drawable::Term {
                term,
                last_line_count,
                draw_state,
            } => draw_state.draw_to_term(term, last_line_count),
            Drawable::Multi {
                mut state,
                force_draw,
                now,
                ..
            } => state.draw(force_draw, None, now),
            Drawable::TermLike {
                term_like,
                last_line_count,
                draw_state,
            } => draw_state.draw_to_term(term_like, last_line_count),
        }
    }
}

pub(crate) enum LineAdjust {
    /// Adds to `last_line_count` so that the next draw also clears those lines
    Clear(usize),
    /// Subtracts from `last_line_count` so that the next draw retains those lines
    Keep(usize),
}

pub(crate) struct DrawStateWrapper<'a> {
    state: &'a mut DrawState,
    orphan_lines: Option<&'a mut Vec<String>>,
}

impl<'a> DrawStateWrapper<'a> {
    pub(crate) fn for_term(state: &'a mut DrawState) -> Self {
        Self {
            state,
            orphan_lines: None,
        }
    }

    pub(crate) fn for_multi(state: &'a mut DrawState, orphan_lines: &'a mut Vec<String>) -> Self {
        Self {
            state,
            orphan_lines: Some(orphan_lines),
        }
    }
}

impl std::ops::Deref for DrawStateWrapper<'_> {
    type Target = DrawState;

    fn deref(&self) -> &Self::Target {
        self.state
    }
}

impl std::ops::DerefMut for DrawStateWrapper<'_> {
    fn deref_mut(&mut self) -> &mut Self::Target {
        self.state
    }
}

impl Drop for DrawStateWrapper<'_> {
    fn drop(&mut self) {
        if let Some(orphaned) = &mut self.orphan_lines {
            orphaned.extend(self.state.lines.drain(..self.state.orphan_lines_count));
            self.state.orphan_lines_count = 0;
        }
    }
}

#[derive(Debug)]
struct RateLimiter {
    interval: u16, // in milliseconds
    capacity: u8,
    prev: Instant,
}

/// Rate limit but allow occasional bursts above desired rate
impl RateLimiter {
    fn new(rate: u8) -> Self {
        Self {
            interval: 1000 / (rate as u16), // between 3 and 1000 milliseconds
            capacity: MAX_BURST,
            prev: Instant::now(),
        }
    }

    fn allow(&mut self, now: Instant) -> bool {
        if now < self.prev {
            return false;
        }

        let elapsed = now - self.prev;
        // If `capacity` is 0 and not enough time (`self.interval` ms) has passed since
        // `self.prev` to add new capacity, return `false`. The goal of this method is to
        // make this decision as efficient as possible.
        if self.capacity == 0 && elapsed < Duration::from_millis(self.interval as u64) {
            return false;
        }

        // We now calculate `new`, the number of ms, since we last returned `true`,
        // and `remainder`, which represents a number of ns less than 1ms which we cannot
        // convert into capacity now, so we're saving it for later.
        let (new, remainder) = (
            elapsed.as_millis() / self.interval as u128,
            elapsed.as_nanos() % self.interval as u128 * 1_000_000,
        );

        // We add `new` to `capacity`, subtract one for returning `true` from here,
        // then make sure it does not exceed a maximum of `MAX_BURST`, then store it.
        self.capacity = Ord::min(MAX_BURST as u128, (self.capacity as u128) + new - 1) as u8;
        // Store `prev` for the next iteration after subtracting the `remainder`.
        // Just use `unwrap` here because it shouldn't be possible for this to underflow.
        self.prev = now
            .checked_sub(Duration::from_nanos(remainder as u64))
            .unwrap();
        true
    }
}

const MAX_BURST: u8 = 20;

/// The drawn state of an element.
#[derive(Clone, Debug, Default)]
pub(crate) struct DrawState {
    /// The lines to print (can contain ANSI codes)
    pub(crate) lines: Vec<String>,
    /// The number of lines that shouldn't be reaped by the next tick.
    pub(crate) orphan_lines_count: usize,
    /// True if we should move the cursor up when possible instead of clearing lines.
    pub(crate) move_cursor: bool,
    /// Controls how the multi progress is aligned if some of its progress bars get removed, default is `Top`
    pub(crate) alignment: MultiProgressAlignment,
}

impl DrawState {
    fn draw_to_term(
        &mut self,
        term: &(impl TermLike + ?Sized),
        last_line_count: &mut usize,
    ) -> io::Result<()> {
        if panicking() {
            return Ok(());
        }

        if !self.lines.is_empty() && self.move_cursor {
            term.move_cursor_up(*last_line_count)?;
        } else {
            // Fork of console::clear_last_lines that assumes that the last line doesn't contain a '\n'
            let n = *last_line_count;
            term.move_cursor_up(n.saturating_sub(1))?;
            for i in 0..n {
                term.clear_line()?;
                if i + 1 != n {
                    term.move_cursor_down(1)?;
                }
            }
            term.move_cursor_up(n.saturating_sub(1))?;
        }

        let shift = match self.alignment {
            MultiProgressAlignment::Bottom if self.lines.len() < *last_line_count => {
                let shift = *last_line_count - self.lines.len();
                for _ in 0..shift {
                    term.write_line("")?;
                }
                shift
            }
            _ => 0,
        };

        let len = self.lines.len();
        let mut real_len = 0;
        for (idx, line) in self.lines.iter().enumerate() {
<<<<<<< HEAD
            if idx + 1 != len || self.lines.len() == self.orphan_lines_count {
=======
            if line.is_empty() {
                // Empty line are new line
                real_len += 1;
            } else {
                // Calculate real length based on terminal width
                // This take in account linewrap from terminal
                real_len += (console::measure_text_width(line) as f64 / term.width() as f64).ceil()
                    as usize;
            }
            if idx + 1 != len {
>>>>>>> 6cc3814f
                term.write_line(line)?;
            } else {
                // Don't append a '\n' if this is the last line and we're not
                // just going to orphan all the lines
                term.write_str(line)?;
                // Keep the cursor on the right terminal side
                // So that next user writes/prints will happen on the next line
                let term_width = term.width() as usize;
                let line_width = console::measure_text_width(line);
                term.write_str(&" ".repeat(term_width.saturating_sub(line_width)))?;
            }
        }

        term.flush()?;
        *last_line_count = real_len - self.orphan_lines_count + shift;
        Ok(())
    }

    fn reset(&mut self) {
        self.lines.clear();
        self.orphan_lines_count = 0;
    }
}

#[cfg(test)]
mod tests {
    use crate::{MultiProgress, ProgressBar, ProgressDrawTarget};

    #[test]
    fn multi_is_hidden() {
        let mp = MultiProgress::with_draw_target(ProgressDrawTarget::hidden());

        let pb = mp.add(ProgressBar::new(100));
        assert!(mp.is_hidden());
        assert!(pb.is_hidden());
    }

    #[cfg(feature = "in_memory")]
    #[test]
    fn multi_progress_println_newline() {
        let in_mem = crate::InMemoryTerm::new(10, 10);
        let mp =
            MultiProgress::with_draw_target(ProgressDrawTarget::term_like(Box::new(in_mem.clone())));

        mp.println("This line is tooooooo long for the terminal\r\n").unwrap();
        mp.println("but it should wrap correctly\r\n").unwrap();

        assert_eq!(in_mem.contents(), "This line\nis toooooo\no long for\n the termi\nnal\nbut it sho\nuld wrap c\norrectly");
    }
}<|MERGE_RESOLUTION|>--- conflicted
+++ resolved
@@ -496,9 +496,6 @@
         let len = self.lines.len();
         let mut real_len = 0;
         for (idx, line) in self.lines.iter().enumerate() {
-<<<<<<< HEAD
-            if idx + 1 != len || self.lines.len() == self.orphan_lines_count {
-=======
             if line.is_empty() {
                 // Empty line are new line
                 real_len += 1;
@@ -508,8 +505,8 @@
                 real_len += (console::measure_text_width(line) as f64 / term.width() as f64).ceil()
                     as usize;
             }
-            if idx + 1 != len {
->>>>>>> 6cc3814f
+          
+            if idx + 1 != len || self.lines.len() == self.orphan_lines_count {
                 term.write_line(line)?;
             } else {
                 // Don't append a '\n' if this is the last line and we're not
